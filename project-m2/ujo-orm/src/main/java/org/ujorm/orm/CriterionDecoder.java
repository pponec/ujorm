--- conflicted
+++ resolved
@@ -50,10 +50,6 @@
 
     final protected Criterion criterion;
     final protected List<Key> orderBy;
-<<<<<<< HEAD
-=======
-    final protected StringBuilder sql;
->>>>>>> 6d94e9af
     /** List of the non-null criterion values */
     final protected List<ValueCriterion> values;
     /** List of the nullable criterion values */
@@ -114,13 +110,8 @@
             } else {
                 nullValues.add(origCriterion);
             }
-<<<<<<< HEAD
-        } catch (Exception e) {
-            throw new IllegalStateException(e);
-=======
         } catch (RuntimeException | IOException e) {
             throw new IllegalUjormException("Unpack failed for criterion: " + c, e);
->>>>>>> 6d94e9af
         }
     }
 
@@ -308,15 +299,9 @@
             throw new IllegalUjormException(e.getMessage(), e);
         }
 
-<<<<<<< HEAD
 //        if (parenthesis) {
 //            sql.append(")");
 //        }
-=======
-        if (parenthesis) {
-            sql.append(")");
-    }
->>>>>>> 6d94e9af
     }
 
     /** Returns the unique direct key relation set with the predicable order (by inserts). */
