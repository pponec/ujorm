<?xml version="1.0" encoding="UTF-8"?>
<!DOCTYPE html>
<html xmlns="http://www.w3.org/1999/xhtml" xmlns:wicket="http://wicket.apache.org">
    <head>
        <meta charset="utf-8" />
        <title wicket:id="applicationTitle">Application Name</title>

        <link rel="shortcut icon" type="image/png" href="images/favicon.png"/>
        <link rel="stylesheet" href="https://code.jquery.com/ui/1.10.3/themes/smoothness/jquery-ui.css" />
        <link href='https://fonts.googleapis.com/css?family=Titillium+Web:300,300italic,600&amp;subset=latin,latin-ext' rel='stylesheet' type='text/css' />
        <link rel="stylesheet" href="css/styleBootstrap.css" type="text/css" media="screen" title="Stylesheet" />
        <link rel="stylesheet" href="css/styleUjorm.css" type="text/css" media="screen" title="Stylesheet" />
        <link rel="stylesheet" href="css/styleApplication.css" type="text/css" media="screen" title="Stylesheet" />
    </head>
    <body>
        <div id="hd">
            <div id="logo">
                <div wicket:id="login" class="login">Login</div>
                <h1 wicket:id="applicationHeader" class="applicationHeader">Application name</h1>
                <div class="prologue">based on technology Ujorm with Apache Wicket and Spring</div>
            </div>
        </div>
        <div id="bd">
            <div wicket:id="tabs" class="tabpanel">[tabbed panel will be here]</div>
        </div>
        <div class="footer">
<<<<<<< HEAD
            Copyright (c) 2014 Pavel Ponec.
            Styled by project <a href="https://bootswatch.com/">Bootswatch</a> projects,
=======
            Copyright (c) 2016 Pavel Ponec.
            Styled by project <a href="http://bootswatch.com/">Bootswatch</a> projects,
>>>>>>> 41f55125
            hotel data are from <a href="http://hotelsbase.org">hotelsbase.org</a>,
            see the <a href="#" wicket:id="aboutLink">full license</a>.
        </div>
        <div wicket:id="waitingIcon" />
        <div wicket:id="measuringCode" />
        <div wicket:id="deployInfo" />
    </body>
</html><|MERGE_RESOLUTION|>--- conflicted
+++ resolved
@@ -24,13 +24,8 @@
             <div wicket:id="tabs" class="tabpanel">[tabbed panel will be here]</div>
         </div>
         <div class="footer">
-<<<<<<< HEAD
-            Copyright (c) 2014 Pavel Ponec.
-            Styled by project <a href="https://bootswatch.com/">Bootswatch</a> projects,
-=======
             Copyright (c) 2016 Pavel Ponec.
             Styled by project <a href="http://bootswatch.com/">Bootswatch</a> projects,
->>>>>>> 41f55125
             hotel data are from <a href="http://hotelsbase.org">hotelsbase.org</a>,
             see the <a href="#" wicket:id="aboutLink">full license</a>.
         </div>
