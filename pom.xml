<?xml version="1.0" encoding="UTF-8"?>
<project xmlns="http://maven.apache.org/POM/4.0.0" xmlns:xsi="http://www.w3.org/2001/XMLSchema-instance" xsi:schemaLocation="http://maven.apache.org/POM/4.0.0 http://maven.apache.org/maven-v4_0_0.xsd">

    <properties>
        <ujo.version>2.16-SNAPSHOT</ujo.version>
        <java.version>1.8</java.version>
        <maven.compiler.target>1.8</maven.compiler.target>
        <maven.compiler.encoding>UTF-8</maven.compiler.encoding>
        <project.build.sourceEncoding>UTF-8</project.build.sourceEncoding>
    </properties>

    <modelVersion>4.0.0</modelVersion>
    <groupId>org.ujorm</groupId>
    <artifactId>ujo</artifactId>
    <version>2.16-SNAPSHOT</version>
    <name>Main UJO</name>
    <packaging>pom</packaging>
    <description>Ujorm common project</description>

    <!--
    <contributor>
        <name>Pavel Ponec</name>
        <url>http://ponec.net/</url>
        <timezone>+1</timezone>
    </contributor>
    -->
    <scm>
        <url>http://sourceforge.net/p/ujoframework/svn/HEAD/tree/trunk/</url>
        <connection>scm:svn:https://ujoframework.svn.sourceforge.net/svnroot/ujoframework/trunk</connection>
    </scm>

    <parent>
        <groupId>org.sonatype.oss</groupId>
        <artifactId>oss-parent</artifactId>
        <version>9</version>
    </parent>

    <!-- Back support for Maven 3.0.5 from NetBeans 8.2 -->
    <pluginRepositories>
        <pluginRepository>
            <id>central</id>
            <name>Central Repository</name>
            <url>https://repo.maven.apache.org/maven2</url>
            <layout>default</layout>
            <snapshots>
                <enabled>false</enabled>
            </snapshots>
            <releases>
                <updatePolicy>never</updatePolicy>
            </releases>
        </pluginRepository>
    </pluginRepositories>
    <repositories>
        <repository>
            <id>central</id>
            <name>Central Repository</name>
            <url>https://repo.maven.apache.org/maven2</url>
            <layout>default</layout>
            <snapshots>
                <enabled>false</enabled>
            </snapshots>
        </repository>
    </repositories>

    <!-- DEPENDENCES -->
    <dependencies>
        <dependency>
            <groupId>junit</groupId>
            <artifactId>junit</artifactId>
            <version>4.13.1</version>
            <scope>test</scope>
        </dependency>
    </dependencies>

    <build>
        <plugins>
            <plugin>
                <groupId>org.apache.maven.plugins</groupId>
                <artifactId>maven-compiler-plugin</artifactId>
                <configuration>
                    <source>${java.version}</source>
                    <target>${java.version}</target>
                </configuration>
            </plugin>
        </plugins>
    </build>

    <!-- The default prfile is "production" -->
    <profiles>
        <profile>
            <id>common</id>
            <activation>
               <activeByDefault>true</activeByDefault>
            </activation>
            <modules>
                <module>project-m2/ujo-tools</module>
                <module>project-m2/ujo-core</module>
                <module>project-m2/ujo-core2</module>
                <module>project-m2/ujo-orm</module>
                <module>project-m2/ujo-spring</module>
                <module>project-m2/ujo-wicket</module>
                <module>project-m2/ujo-xsd</module>
                <module>project-m2/ujo-web</module>
<<<<<<< HEAD
=======
                <module>project-m2/ujo-arangodb</module>
>>>>>>> 82053314

                <module>samples/core</module>
                <module>samples/parameters</module>
                <module>samples/table2xml</module>
                <module>samples/ujorm</module>
                <module>samples/inheritance</module>
                <module>samples/binding</module>
                <module>samples/wicket</module>
                <module>samples/servlet</module>
                <module>samples/generated</module>
                <module>samples/x2j-converter</module>

                <module>benchmark/hibernate</module>
                <module>benchmark/hibernate-ujo</module>
                <module>benchmark/ujo-orm</module>
            </modules>
        </profile>

        <profile>
            <id>production</id>
            <modules>
                <module>project-m2/ujo-tools</module>
                <module>project-m2/ujo-core</module>
                <module>project-m2/ujo-orm</module>
                <module>project-m2/ujo-spring</module>
                <module>project-m2/ujo-wicket</module>
                <module>project-m2/ujo-xsd</module>
                <module>project-m2/ujo-web</module>
            </modules>
        </profile>
    </profiles>

</project><|MERGE_RESOLUTION|>--- conflicted
+++ resolved
@@ -101,10 +101,7 @@
                 <module>project-m2/ujo-wicket</module>
                 <module>project-m2/ujo-xsd</module>
                 <module>project-m2/ujo-web</module>
-<<<<<<< HEAD
-=======
                 <module>project-m2/ujo-arangodb</module>
->>>>>>> 82053314
 
                 <module>samples/core</module>
                 <module>samples/parameters</module>
